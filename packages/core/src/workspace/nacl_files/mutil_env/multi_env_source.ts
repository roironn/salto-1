--- conflicted
+++ resolved
@@ -20,10 +20,7 @@
 import { applyInstancesDefaults } from '@salto-io/adapter-utils'
 import { promises } from '@salto-io/lowerdash'
 import { ValidationError } from 'src/core/validator'
-<<<<<<< HEAD
-=======
 import wu from 'wu'
->>>>>>> 0168b4fd
 import { ParseError, SourceRange } from '../../../parser/parse'
 import { SourceMap } from '../../../parser/source_map'
 import { mergeElements, MergeError } from '../../../core/merger'
@@ -187,21 +184,11 @@
     getSourceMap: async (filename: string): Promise<SourceMap> => {
       const { source, relPath } = getSourceForNaclFile(filename)
       const sourceMap = await source.getSourceMap(relPath)
-<<<<<<< HEAD
-      const rebasedMap = new SourceMap()
-      if (sourceMap) {
-        sourceMap.forEach(
-          (ranges, key) => rebasedMap.set(key, ranges.map(r => ({ ...r, filename })))
-        )
-      }
-      return rebasedMap
-=======
       return new SourceMap(wu(sourceMap.entries())
         .map(([key, ranges]) => [
           key,
           ranges.map(r => ({ ...r, filename })),
         ] as [string, SourceRange[]]))
->>>>>>> 0168b4fd
     },
     getSourceRanges: async (elemID: ElemID): Promise<SourceRange[]> => (
       _.flatten(await Promise.all(_.entries(getActiveSources())
